package com.wedevol.xmpp.server;

import java.io.IOException;
import java.util.List;
import java.util.Map;
import java.util.logging.Level;
import java.util.logging.Logger;

import javax.net.ssl.SSLSocketFactory;

import org.jivesoftware.smack.*;
import org.jivesoftware.smack.SmackException.NotConnectedException;
import org.jivesoftware.smack.filter.StanzaFilter;
import org.jivesoftware.smack.packet.Stanza;
import org.jivesoftware.smack.provider.ExtensionElementProvider;
import org.jivesoftware.smack.provider.ProviderManager;
import org.jivesoftware.smack.sm.predicates.ForEveryStanza;
import org.jivesoftware.smack.tcp.XMPPTCPConnection;
import org.jivesoftware.smack.tcp.XMPPTCPConnectionConfiguration;
import org.jivesoftware.smackx.ping.PingManager;
import org.json.simple.JSONValue;
import org.json.simple.parser.ParseException;
import org.xmlpull.v1.XmlPullParser;
import org.xmlpull.v1.XmlPullParserException;

import com.wedevol.xmpp.bean.CcsInMessage;
import com.wedevol.xmpp.bean.CcsOutMessage;
import com.wedevol.xmpp.service.PayloadProcessor;
import com.wedevol.xmpp.util.Util;

/**
 * Sample Smack implementation of a client for FCM Cloud Connection Server. Most
 * of it has been taken more or less verbatim from Google's documentation:
 * https://firebase.google.com/docs/cloud-messaging/xmpp-server-ref
 */
public class CcsClient implements StanzaListener {

	private static final Logger logger = Logger.getLogger(CcsClient.class.getName());

	private static CcsClient sInstance = null;
	private XMPPTCPConnection connection;
	private String mApiKey = null;
	private boolean mDebuggable = false;
	private String fcmServerUsername = null;

	public static CcsClient getInstance() {
		if (sInstance == null) {
			throw new IllegalStateException("You have to prepare the client first");
		}
		return sInstance;
	}

	public static CcsClient prepareClient(String projectId, String apiKey, boolean debuggable) {
		synchronized (CcsClient.class) {
			if (sInstance == null) {
				sInstance = new CcsClient(projectId, apiKey, debuggable);
			}
		}
		return sInstance;
	}

	private CcsClient(String projectId, String apiKey, boolean debuggable) {
		this();
		mApiKey = apiKey;
		mDebuggable = debuggable;
		fcmServerUsername = projectId + "@" + Util.FCM_SERVER_CONNECTION;
	}

	private CcsClient() {
		// Add GcmPacketExtension
		ProviderManager.addExtensionProvider(Util.FCM_ELEMENT_NAME, Util.FCM_NAMESPACE,
				new ExtensionElementProvider<GcmPacketExtension>() {
					@Override
					public GcmPacketExtension parse(XmlPullParser parser, int initialDepth)
							throws XmlPullParserException, IOException, SmackException {
						String json = parser.nextText();
						return new GcmPacketExtension(json);
					}
				});
	}

	/**
	 * Connects to FCM Cloud Connection Server using the supplied credentials
	 */
	public void connect() throws XMPPException, SmackException, IOException, InterruptedException {
		XMPPTCPConnection.setUseStreamManagementResumptionDefault(true);
		XMPPTCPConnection.setUseStreamManagementDefault(true);

		XMPPTCPConnectionConfiguration.Builder config = XMPPTCPConnectionConfiguration.builder();
		config.setXmppDomain("FCM XMPP Client Connection Server");
		config.setHost(Util.FCM_SERVER);
		config.setPort(Util.FCM_PORT);
		config.setSecurityMode(ConnectionConfiguration.SecurityMode.ifpossible);
		config.setSendPresence(false);
		config.setSocketFactory(SSLSocketFactory.getDefault());
		// Launch a window with info about packets sent and received
		config.setDebuggerEnabled(mDebuggable);

		// Create the connection
		connection = new XMPPTCPConnection(config.build());

		// Connect
		connection.connect();

		// Enable automatic reconnection
		ReconnectionManager.getInstanceFor(connection).enableAutomaticReconnection();

		// Handle reconnection and connection errors
		connection.addConnectionListener(new ConnectionListener() {

			@Override
			public void reconnectionSuccessful() {
				logger.log(Level.INFO, "Reconnection successful ...");
				// TODO: handle the reconnecting successful
			}

			@Override
			public void reconnectionFailed(Exception e) {
				logger.log(Level.INFO, "Reconnection failed: ", e.getMessage());
				// TODO: handle the reconnection failed
			}

			@Override
			public void reconnectingIn(int seconds) {
				logger.log(Level.INFO, "Reconnecting in %d secs", seconds);
				// TODO: handle the reconnecting in
			}

			@Override
			public void connectionClosedOnError(Exception e) {
				logger.log(Level.INFO, "Connection closed on error");
				// TODO: handle the connection closed on error
			}

			@Override
			public void connectionClosed() {
				logger.log(Level.INFO, "Connection closed");
				// TODO: handle the connection closed
			}

			@Override
			public void authenticated(XMPPConnection arg0, boolean arg1) {
				logger.log(Level.INFO, "User authenticated");
				// TODO: handle the authentication
			}

			@Override
			public void connected(XMPPConnection arg0) {
				logger.log(Level.INFO, "Connection established");
				// TODO: handle the connection
			}
		});

		// Handle incoming packets (the class implements the StanzaListener)
		connection.addAsyncStanzaListener(this, new StanzaFilter() {
			@Override
			public boolean accept(Stanza stanza) {
				return stanza.hasExtension(Util.FCM_ELEMENT_NAME, Util.FCM_NAMESPACE);
			}
		});

		// Log all outgoing packets
		connection.addPacketInterceptor(stanza -> logger.log(Level.INFO, "Sent: {}", stanza.toXML()), ForEveryStanza.INSTANCE);
		
		// Set the ping interval
		final PingManager pingManager = PingManager.getInstanceFor(connection);
<<<<<<< HEAD
		pingManager.setPingInterval(900);
		pingManager.registerPingFailedListener(() -> {
      logger.info("The ping failed, restarting the ping interval again ...");
      pingManager.setPingInterval(900);
    });
=======
		pingManager.setPingInterval(100);
		pingManager.registerPingFailedListener(new PingFailedListener() {
			@Override
			public void pingFailed() {
				logger.info("The ping failed, restarting the ping interval again ...");
				pingManager.setPingInterval(100);
			}
		});
>>>>>>> 30331503

		connection.login(fcmServerUsername, mApiKey);
		logger.log(Level.INFO, "Logged in: " + fcmServerUsername);
	}

	public void reconnect() {
		// Try to connect again using exponential back-off!
	}

	/**
	 * Handles incoming messages
	 */
	@SuppressWarnings("unchecked")
	@Override
	public void processStanza(Stanza packet) {
		logger.log(Level.INFO, "Received: " + packet.toXML());
		GcmPacketExtension gcmPacket = (GcmPacketExtension) packet.getExtension(Util.FCM_NAMESPACE);
		String json = gcmPacket.getJson();
		try {
			Map<String, Object> jsonMap = (Map<String, Object>) JSONValue.parseWithException(json);
			Object messageType = jsonMap.get("message_type");

			if (messageType == null) {
				CcsInMessage inMessage = MessageHelper.createCcsInMessage(jsonMap);
				handleUpstreamMessage(inMessage); // normal upstream message
				return;
			}

			switch (messageType.toString()) {
			case "ack":
				handleAckReceipt(jsonMap);
				break;
			case "nack":
				handleNackReceipt(jsonMap);
				break;
			case "receipt":
				handleDeliveryReceipt(jsonMap);
				break;
			case "control":
				handleControlMessage(jsonMap);
				break;
			default:
				logger.log(Level.INFO, "Received unknown FCM message type: " + messageType.toString());
			}
		} catch (ParseException e) {
			logger.log(Level.INFO, "Error parsing JSON: " + json, e.getMessage());
		}

	}

	/**
	 * Handles an upstream message from a device client through FCM
	 */
	private void handleUpstreamMessage(CcsInMessage inMessage) {
		final String action = inMessage.getDataPayload().get(Util.PAYLOAD_ATTRIBUTE_ACTION);
		if (action != null) {
			PayloadProcessor processor = ProcessorFactory.getProcessor(action);
			processor.handleMessage(inMessage);
		}

		// Send ACK to FCM
		String ack = MessageHelper.createJsonAck(inMessage.getFrom(), inMessage.getMessageId());
		send(ack);
	}

	/**
	 * Handles an ACK message from FCM
	 */
	private void handleAckReceipt(Map<String, Object> jsonMap) {
		// TODO: handle the ACK in the proper way
	}

	/**
	 * Handles a NACK message from FCM
	 */
	private void handleNackReceipt(Map<String, Object> jsonMap) {
		String errorCode = (String) jsonMap.get("error");

		if (errorCode == null) {
			logger.log(Level.INFO, "Received null FCM Error Code");
			return;
		}

		switch (errorCode) {
		case "INVALID_JSON":
			handleUnrecoverableFailure(jsonMap);
			break;
		case "BAD_REGISTRATION":
			handleUnrecoverableFailure(jsonMap);
			break;
		case "DEVICE_UNREGISTERED":
			handleUnrecoverableFailure(jsonMap);
			break;
		case "BAD_ACK":
			handleUnrecoverableFailure(jsonMap);
			break;
		case "SERVICE_UNAVAILABLE":
			handleServerFailure(jsonMap);
			break;
		case "INTERNAL_SERVER_ERROR":
			handleServerFailure(jsonMap);
			break;
		case "DEVICE_MESSAGE_RATE_EXCEEDED":
			handleUnrecoverableFailure(jsonMap);
			break;
		case "TOPICS_MESSAGE_RATE_EXCEEDED":
			handleUnrecoverableFailure(jsonMap);
			break;
		case "CONNECTION_DRAINING":
			handleConnectionDrainingFailure();
			break;
		default:
			logger.log(Level.INFO, "Received unknown FCM Error Code: " + errorCode);
		}
	}

	/**
	 * Handles a Delivery Receipt message from FCM (when a device confirms that
	 * it received a particular message)
	 */
	private void handleDeliveryReceipt(Map<String, Object> jsonMap) {
		// TODO: handle the delivery receipt
	}

	/**
	 * Handles a Control message from FCM
	 */
	private void handleControlMessage(Map<String, Object> jsonMap) {
		// TODO: handle the control message
		String controlType = (String) jsonMap.get("control_type");

		if (controlType.equals("CONNECTION_DRAINING")) {
			handleConnectionDrainingFailure();
		} else {
			logger.log(Level.INFO, "Received unknown FCM Control message: " + controlType);
		}
	}

	private void handleServerFailure(Map<String, Object> jsonMap) {
		// TODO: Resend the message
		logger.log(Level.INFO, "Server error: " + jsonMap.get("error") + " -> " + jsonMap.get("error_description"));

	}

	private void handleUnrecoverableFailure(Map<String, Object> jsonMap) {
		// TODO: handle the unrecoverable failure
		logger.log(Level.INFO,
				"Unrecoverable error: " + jsonMap.get("error") + " -> " + jsonMap.get("error_description"));
	}

	private void handleConnectionDrainingFailure() {
		// TODO: handle the connection draining failure. Force reconnect?
		logger.log(Level.INFO, "FCM Connection is draining! Initiating reconnection ...");
	}

	/**
	 * Sends a downstream message to FCM
	 */
	public void send(String jsonRequest) {
		// TODO: Resend the message using exponential back-off!
		Stanza request = new GcmPacketExtension(jsonRequest).toPacket();
		try {
			connection.sendStanza(request);
		} catch (NotConnectedException | InterruptedException e) {
			logger.log(Level.INFO, "There is no connection and the packet could not be sent: {}", request.toXML());
		}
	}

	/**
	 * Sends a message to multiple recipients (list). Kind of like the old HTTP
	 * message with the list of regIds in the "registration_ids" field.
	 */
	public void sendBroadcast(CcsOutMessage outMessage, List<String> recipients) {
		Map<String, Object> map = MessageHelper.createAttributeMap(outMessage);
		for (String toRegId : recipients) {
			String messageId = Util.getUniqueMessageId();
			map.put("message_id", messageId);
			map.put("to", toRegId);
			String jsonRequest = MessageHelper.createJsonMessage(map);
			send(jsonRequest);
		}
	}
}<|MERGE_RESOLUTION|>--- conflicted
+++ resolved
@@ -164,22 +164,11 @@
 		
 		// Set the ping interval
 		final PingManager pingManager = PingManager.getInstanceFor(connection);
-<<<<<<< HEAD
-		pingManager.setPingInterval(900);
+		pingManager.setPingInterval(100);
 		pingManager.registerPingFailedListener(() -> {
       logger.info("The ping failed, restarting the ping interval again ...");
-      pingManager.setPingInterval(900);
+      pingManager.setPingInterval(100);
     });
-=======
-		pingManager.setPingInterval(100);
-		pingManager.registerPingFailedListener(new PingFailedListener() {
-			@Override
-			public void pingFailed() {
-				logger.info("The ping failed, restarting the ping interval again ...");
-				pingManager.setPingInterval(100);
-			}
-		});
->>>>>>> 30331503
 
 		connection.login(fcmServerUsername, mApiKey);
 		logger.log(Level.INFO, "Logged in: " + fcmServerUsername);
